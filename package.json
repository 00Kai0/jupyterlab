--- conflicted
+++ resolved
@@ -39,15 +39,11 @@
         "@jupyterlab/application": "^0.17.0-0",
         "@jupyterlab/apputils": "^0.17.0-0",
         "@jupyterlab/coreutils": "^2.0.0-0",
-<<<<<<< HEAD
         "@jupyterlab/mainmenu": "^0.6.0-0",
         "@jupyterlab/notebook": "^0.17.0-0",
         "@jupyterlab/inspector": "^0.17.0-0",
-=======
         "@jupyterlab/filebrowser": "^0.17.0-1",
         "@jupyterlab/mainmenu": "^0.6.0-0",
-        "@jupyterlab/notebook": "^0.17.0-0",
->>>>>>> ab5ce052
         "@jupyterlab/observables": "^2.0.0-1",
         "@jupyterlab/services": "^3.0.0-0",
         "@phosphor/algorithm": "^1.1.2",
