import * as ReactDOM from 'react-dom';
import * as React from 'react';

import {
    JupyterLabPlugin,
    JupyterLab,
    ApplicationShell
} from '@jupyterlab/application';
import { IDefaultStatusesManager } from './manager';

import { Kernel, SessionManager } from '@jupyterlab/services';

<<<<<<< HEAD
import { Widget } from '@phosphor/widgets';

import { IStatusBar } from './../statusBar';

export namespace RunningKernelsComponent {
    export interface IState {
=======
export
namespace RunningComponent {
    export
    interface IState {
>>>>>>> 0a9aaa26
        kernelSession: number;
    }
    export interface IProps {
        sessionManager: SessionManager;
        shellHost: ApplicationShell;
    }
}

export class RunningKernelsComponent extends React.Component<
    RunningKernelsComponent.IProps,
    RunningKernelsComponent.IState
> {
    state = {
        kernelSession: 0
    };

    constructor(props: RunningKernelsComponent.IProps) {
        super(props);
        this.props.sessionManager.runningChanged.connect(this.updateKernel);
    }

    componentDidMount() {
        this.setState({
            kernelSession: this.props.sessionManager.running.length
        });
    }

    updateKernel = (kernelManage: SessionManager, kernels: Kernel.IModel[]) => {
        this.setState({ kernelSession: kernels.length });
    };

    handleClick = () => {
        this.props.shellHost.expandLeft();
        this.props.shellHost.activateById('jp-running-sessions');
    };
    render() {
        return (
            <div onClick={this.handleClick}>
                {this.state.kernelSession} Kernels Active
            </div>
        );
    }
}

export class RunningKernels extends Widget {
    constructor(opts: RunningKernels.IOptions) {
        super();
        this._manager = opts.sessionManager;
        this._host = opts.host;
    }
    onBeforeAttach() {
        ReactDOM.render(
            <RunningKernelsComponent
                sessionManager={this._manager}
                shellHost={this._host}
            />,
            this.node
        );
    }

    private _host: ApplicationShell = null;
    private _manager: SessionManager;
}

/*
 * Initialization data for the statusbar extension.
 */

export const runningKernelsItem: JupyterLabPlugin<void> = {
    id: 'jupyterlab-statusbar/default-items:running-kernels',
    autoStart: true,
<<<<<<< HEAD
    requires: [IStatusBar],
    activate: (app: JupyterLab, statusBar: IStatusBar) => {
        statusBar.registerStatusItem(
            'running-kernels-item',
            new RunningKernels({
                host: app.shell,
                sessionManager: app.serviceManager.sessions
            }),
=======
    requires: [IDefaultStatusesManager],
    activate: (app: JupyterLab, manager: IDefaultStatusesManager) => {
        manager.addDefaultStatus(
            'running-kernels-item',
            new RunningKernels({ host: app.shell }),
>>>>>>> 0a9aaa26
            { align: 'left' }
        );
    }
};

export namespace RunningKernels {
    /**
     * Options for creating a new StatusBar instance
     */
    export interface IOptions {
        host: ApplicationShell;
        sessionManager: SessionManager;
    }
}<|MERGE_RESOLUTION|>--- conflicted
+++ resolved
@@ -10,19 +10,12 @@
 
 import { Kernel, SessionManager } from '@jupyterlab/services';
 
-<<<<<<< HEAD
 import { Widget } from '@phosphor/widgets';
 
 import { IStatusBar } from './../statusBar';
 
 export namespace RunningKernelsComponent {
     export interface IState {
-=======
-export
-namespace RunningComponent {
-    export
-    interface IState {
->>>>>>> 0a9aaa26
         kernelSession: number;
     }
     export interface IProps {
@@ -94,22 +87,11 @@
 export const runningKernelsItem: JupyterLabPlugin<void> = {
     id: 'jupyterlab-statusbar/default-items:running-kernels',
     autoStart: true,
-<<<<<<< HEAD
-    requires: [IStatusBar],
-    activate: (app: JupyterLab, statusBar: IStatusBar) => {
-        statusBar.registerStatusItem(
-            'running-kernels-item',
-            new RunningKernels({
-                host: app.shell,
-                sessionManager: app.serviceManager.sessions
-            }),
-=======
-    requires: [IDefaultStatusesManager],
+    rrequires: [IDefaultStatusesManager],
     activate: (app: JupyterLab, manager: IDefaultStatusesManager) => {
         manager.addDefaultStatus(
             'running-kernels-item',
-            new RunningKernels({ host: app.shell }),
->>>>>>> 0a9aaa26
+            new RunningKernels({ host: app.shell, sessionManager: app.serviceManager.sessions }),
             { align: 'left' }
         );
     }
