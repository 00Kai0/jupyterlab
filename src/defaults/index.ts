--- conflicted
+++ resolved
@@ -1,6 +1,2 @@
-<<<<<<< HEAD
-export * from './runningSession';
 export * from './notebookTrust';
-=======
-export * from './runningKernels';
->>>>>>> 97d03dc5
+export * from './runningKernels';