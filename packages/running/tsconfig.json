--- conflicted
+++ resolved
@@ -1,21 +1,8 @@
 {
   "extends": "../../tsconfigbase",
   "compilerOptions": {
-<<<<<<< HEAD
-    "declaration": true,
-    "noImplicitAny": true,
-    "noEmitOnError": true,
-    "noUnusedLocals": true,
-    "module": "commonjs",
-    "moduleResolution": "node",
-    "target": "ES2015",
     "outDir": "./lib",
-    "lib": ["ES2015", "DOM"],
-    "jsx": "react",
-    "types": []
-=======
-    "outDir": "./lib"
->>>>>>> afedbf9e
+    "jsx": "react"
   },
   "include": ["src/*"]
 }